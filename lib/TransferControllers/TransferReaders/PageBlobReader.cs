--- conflicted
+++ resolved
@@ -39,20 +39,11 @@
                 this.sourceLocation.AccessCondition,
                 this.sourceLocation.CheckedAccessCondition);
 
-<<<<<<< HEAD
-            await this.pageBlob.FetchAttributesAsync(
-                accessCondition,
-                Utils.GenerateBlobRequestOptions(this.sourceLocation.BlobRequestOptions),
-                Utils.GenerateOperationContext(this.Controller.TransferContext),
-                this.CancellationToken).ConfigureAwait(false);
-=======
                 await this.pageBlob.FetchAttributesAsync(
                     accessCondition,
                     Utils.GenerateBlobRequestOptions(this.sourceLocation.BlobRequestOptions),
                     Utils.GenerateOperationContext(this.Controller.TransferContext),
-                    this.CancellationToken);
-            }
->>>>>>> 95742181
+                this.CancellationToken).ConfigureAwait(false);
 
             if (string.IsNullOrEmpty(this.sourceLocation.ETag))
             {
