--- conflicted
+++ resolved
@@ -141,13 +141,9 @@
 
             try
             {
-<<<<<<< HEAD
-                await this.DoFetchAttributesAsync().ConfigureAwait(false);
-=======
                 await Utils.ExecuteXsclApiCallAsync(
-                    async () => await this.DoFetchAttributesAsync(),
-                    this.CancellationToken);
->>>>>>> 95742181
+                    async () => await this.DoFetchAttributesAsync().ConfigureAwait(false),
+                    this.CancellationToken).ConfigureAwait(false);
             }
 #if EXPECT_INTERNAL_WRAPPEDSTORAGEEXCEPTION
             catch (Exception ex) when (ex is StorageException || (ex is AggregateException && ex.InnerException is StorageException))
@@ -426,13 +422,9 @@
 
             if (asyncState.Range.HasData)
             {
-<<<<<<< HEAD
-                await this.DoDownloadRangeToStreamAsync(asyncState).ConfigureAwait(false);
-=======
                 await Utils.ExecuteXsclApiCallAsync(
-                    async () => await this.DoDownloadRangeToStreamAsync(asyncState),
-                    this.CancellationToken);
->>>>>>> 95742181
+                    async () => await this.DoDownloadRangeToStreamAsync(asyncState).ConfigureAwait(false),
+                    this.CancellationToken).ConfigureAwait(false);
             }
             else
             {
