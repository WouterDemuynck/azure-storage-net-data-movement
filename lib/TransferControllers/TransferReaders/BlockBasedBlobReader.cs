//------------------------------------------------------------------------------
// <copyright file="BlockBasedBlobReader.cs" company="Microsoft">
//    Copyright (c) Microsoft Corporation
// </copyright>
//------------------------------------------------------------------------------

namespace Microsoft.WindowsAzure.Storage.DataMovement.TransferControllers
{
    using System;
    using System.Collections.Generic;
    using System.Diagnostics;
    using System.IO;
    using System.Linq;
    using System.Net;
    using System.Threading;
    using System.Threading.Tasks;
    using Microsoft.WindowsAzure.Storage.Blob;

    internal sealed class BlockBasedBlobReader : TransferReaderWriterBase
    {
        /// <summary>
        /// Instance to represent source location.
        /// </summary>
        private readonly AzureBlobLocation sourceLocation;

        /// <summary>
        /// Block/append blob instance to be downloaded from.
        /// </summary>
        private readonly CloudBlob sourceBlob;

        /// <summary>
        /// Window to record unfinished chunks to be retransferred again.
        /// </summary>
        private Queue<long> lastTransferWindow;

        private readonly TransferJob transferJob;

        /// <summary>
        /// Value to indicate whether the transfer is finished. 
        /// This is to tell the caller that the reader can be disposed,
        /// Both error happened or completed will be treated to be finished.
        /// </summary>
        private volatile bool isFinished = false;

        /// <summary>
        /// Work token indicates whether this reader has work, could be 0(no work) or 1(has work).
        /// </summary>
        private volatile int workToken;

        private volatile bool isStateSwitchedInternal;

        private CountdownEvent downloadCountdownEvent;

        public BlockBasedBlobReader(
            TransferScheduler scheduler,
            SyncTransferController controller,
            CancellationToken cancellationToken)
            : base(scheduler, controller, cancellationToken)
        {
            this.transferJob = this.SharedTransferData.TransferJob;
            this.sourceLocation = this.transferJob.Source as AzureBlobLocation;
            this.sourceBlob = this.sourceLocation?.Blob;

            Debug.Assert(
                (this.sourceBlob is CloudBlockBlob) || (this.sourceBlob is CloudAppendBlob),
            "Initializing BlockBlobReader while source location is not a block blob or an append blob.");

            this.workToken = 1;
        }

        public override bool IsFinished
        {
            get
            {
                return this.isFinished;
            }
        }

        public override bool HasWork
        {
            get
            {
                return this.workToken == 1;
            }
        }

        public override async Task DoWorkInternalAsync()
        {
            try
            {
                if (!this.PreProcessed)
                {
                    await this.FetchAttributeAsync().ConfigureAwait(false);
                }
                else
                {
                    await this.DownloadBlockBlobAsync().ConfigureAwait(false);
                }
            }
            catch (Exception)
            {
                this.isFinished = true;
                throw;
            }
        }

        protected override void Dispose(bool disposing)
        {
            base.Dispose(disposing);

            if (disposing)
            {
                if (null != this.downloadCountdownEvent)
                {
                    this.downloadCountdownEvent.Dispose();
                    this.downloadCountdownEvent = null;
                }
            }
        }

        private async Task FetchAttributeAsync()
        {
            if (Interlocked.CompareExchange(ref workToken, 0, 1) == 0)
            {
<<<<<<< HEAD
                await this.sourceBlob.FetchAttributesAsync(
                    accessCondition,
                    Utils.GenerateBlobRequestOptions(this.sourceLocation.BlobRequestOptions),
                    Utils.GenerateOperationContext(this.Controller.TransferContext),
                    this.CancellationToken).ConfigureAwait(false);
=======
                return;
>>>>>>> 95742181
            }

            await Task.Yield();

            this.NotifyStarting();

            if (this.sourceLocation.IsInstanceInfoFetched != true)
            {
                AccessCondition accessCondition = Utils.GenerateIfMatchConditionWithCustomerCondition(
                 this.sourceLocation.ETag,
                 this.sourceLocation.AccessCondition,
                 this.sourceLocation.CheckedAccessCondition);

                try
                {
                    await this.sourceBlob.FetchAttributesAsync(
                            accessCondition,
                            Utils.GenerateBlobRequestOptions(this.sourceLocation.BlobRequestOptions),
                            Utils.GenerateOperationContext(this.Controller.TransferContext),
                            this.CancellationToken).ConfigureAwait(false);
                }
#if EXPECT_INTERNAL_WRAPPEDSTORAGEEXCEPTION
                catch (Exception ex) when (ex is StorageException || (ex is AggregateException && ex.InnerException is StorageException))
                {
                    var e = ex as StorageException ?? ex.InnerException as StorageException;
#else
                catch (StorageException e)
                {
#endif
                    if (null != e.RequestInformation &&
                        e.RequestInformation.HttpStatusCode == (int)HttpStatusCode.NotFound)
                    {
                        throw new InvalidOperationException(Resources.SourceBlobDoesNotExistException, e);
                    }
                    else
                    {
                        throw;
                    }
                }
            }

            // Note: If the transfer job's dispatch root is directory transfer, no need to check access condition for source location.
            // If the transfer job's dispatch root is single transfer, access condition has been checked if logic reach here.
            this.sourceLocation.CheckedAccessCondition = true;

            if (this.sourceBlob.Properties.BlobType == BlobType.Unspecified)
            {
                throw new InvalidOperationException(Resources.FailedToGetBlobTypeException);
            }

            if (string.IsNullOrEmpty(this.sourceLocation.ETag))
            {
                if (0 != this.SharedTransferData.TransferJob.CheckPoint.EntryTransferOffset)
                {
                    throw new InvalidOperationException(Resources.RestartableInfoCorruptedException);
                }

                this.sourceLocation.ETag = this.sourceBlob.Properties.ETag;
            }
            else if ((this.SharedTransferData.TransferJob.CheckPoint.EntryTransferOffset > this.sourceBlob.Properties.Length)
                 || (this.SharedTransferData.TransferJob.CheckPoint.EntryTransferOffset < 0))
            {
                throw new InvalidOperationException(Resources.RestartableInfoCorruptedException);
            }

            this.SharedTransferData.DisableContentMD5Validation =
                 null != this.sourceLocation.BlobRequestOptions ?
                 this.sourceLocation.BlobRequestOptions.DisableContentMD5Validation.HasValue ?
                 this.sourceLocation.BlobRequestOptions.DisableContentMD5Validation.Value : false : false;

            this.SharedTransferData.TotalLength = this.sourceBlob.Properties.Length;

            this.SharedTransferData.Attributes = Utils.GenerateAttributes(this.sourceBlob);

            if ((0 == this.SharedTransferData.TransferJob.CheckPoint.EntryTransferOffset)
                 && (null != this.SharedTransferData.TransferJob.CheckPoint.TransferWindow)
                 && (0 != this.SharedTransferData.TransferJob.CheckPoint.TransferWindow.Count))
            {
                throw new InvalidOperationException(Resources.RestartableInfoCorruptedException);
            }

            // Only initialize private queue when TransferWindow is necessary.
            if (!this.EnableOneChunkFileOptimization)
            {
                this.lastTransferWindow = new Queue<long>(this.SharedTransferData.TransferJob.CheckPoint.TransferWindow);
            }

            int downloadCount = (this.lastTransferWindow == null ? 0 : this.lastTransferWindow.Count) +
                 (int)Math.Ceiling((double)(this.sourceBlob.Properties.Length - this.SharedTransferData.TransferJob.CheckPoint.EntryTransferOffset) / this.SharedTransferData.BlockSize);

            if (0 == downloadCount)
            {
                this.isFinished = true;
                this.PreProcessed = true;
                this.workToken = 1;

                return;
            }

            if (this.EnableOneChunkFileOptimization)
            {
                this.isStateSwitchedInternal = true;
                await this.DownloadBlockBlobAsync().ConfigureAwait(false);

                this.PreProcessed = true;
            }
            else
            {
                this.downloadCountdownEvent = new CountdownEvent(downloadCount);
                this.PreProcessed = true; // Note: PreProcessed should be set before workToken, otherwise SyncTransferController would schedule reader again before writer PreProcess
                this.workToken = 1;
            }

        }

        private async Task DownloadBlockBlobAsync()
        {
            if (!this.isStateSwitchedInternal && Interlocked.CompareExchange(ref this.workToken, 0, 1) == 0)
            {
                return;
            }

            byte[][] memoryBuffer = this.Scheduler.MemoryManager.RequireBuffers(this.SharedTransferData.MemoryChunksRequiredEachTime);

            if (null != memoryBuffer)
            {
                long startOffset = 0;

                // Only multi-chunk file need transfer window calculation.
                if (!this.EnableOneChunkFileOptimization)
                {
                    if (!this.IsTransferWindowEmpty())
                    {
                        startOffset = this.lastTransferWindow.Dequeue();
                    }
                    else
                    {
                        bool canUpload = false;

                        lock (this.transferJob.CheckPoint.TransferWindowLock)
                        {
                            if (this.transferJob.CheckPoint.TransferWindow.Count < Constants.MaxCountInTransferWindow)
                            {
                                startOffset = this.transferJob.CheckPoint.EntryTransferOffset;

                                if (this.transferJob.CheckPoint.EntryTransferOffset < this.SharedTransferData.TotalLength)
                                {
                                    this.transferJob.CheckPoint.TransferWindow.Add(startOffset);
                                    this.transferJob.CheckPoint.EntryTransferOffset = Math.Min(
                                        this.transferJob.CheckPoint.EntryTransferOffset + this.SharedTransferData.BlockSize,
                                        this.SharedTransferData.TotalLength);

                                    canUpload = true;
                                }
                            }
                        }

                        if (!canUpload)
                        {
                            this.workToken = 1;
                            this.Scheduler.MemoryManager.ReleaseBuffers(memoryBuffer);
                            return;
                        }
                    }

                    if ((startOffset > this.SharedTransferData.TotalLength)
                        || (startOffset < 0))
                    {
                        this.Scheduler.MemoryManager.ReleaseBuffers(memoryBuffer);
                        throw new InvalidOperationException(Resources.RestartableInfoCorruptedException);
                    }

                    this.SetBlockDownloadHasWork();
                }

                ReadDataState asyncState = new ReadDataState
                {
                    MemoryBuffer = memoryBuffer,
                    BytesRead = 0,
                    StartOffset = startOffset,
                    Length = (int)Math.Min(this.SharedTransferData.BlockSize, this.SharedTransferData.TotalLength - startOffset),
                    MemoryManager = this.Scheduler.MemoryManager,
                };

                using (asyncState)
                {
                    await this.DownloadChunkAsync(asyncState).ConfigureAwait(false);
                }

                return;
            }

            this.SetBlockDownloadHasWork();
        }

        private async Task DownloadChunkAsync(ReadDataState asyncState)
        {
            Debug.Assert(null != asyncState, "asyncState object expected");
            
            // Use Yield to return to scheduling main logic immediately, and to improve scheduling efficiency.
            if (!this.isStateSwitchedInternal)
            {
                await Task.Yield();
            }

            // If a parallel operation caused the controller to be placed in
            // error state exit early to avoid unnecessary I/O.
            if (this.Controller.ErrorOccurred)
            {
                return;
            }

            AccessCondition accessCondition = Utils.GenerateIfMatchConditionWithCustomerCondition(
                 this.sourceBlob.Properties.ETag,
                 this.sourceLocation.AccessCondition);

            if (asyncState.MemoryBuffer.Length == 1)
            {
                // We're to download this block.
                asyncState.MemoryStream =
                    new MemoryStream(
                        asyncState.MemoryBuffer[0],
                        0,
                        asyncState.Length);
                await this.sourceBlob.DownloadRangeToStreamAsync(
<<<<<<< HEAD
                            asyncState.MemoryStream,
                            asyncState.StartOffset,
                            asyncState.Length,
                            accessCondition,
                            Utils.GenerateBlobRequestOptions(this.sourceLocation.BlobRequestOptions),
                            Utils.GenerateOperationContext(this.Controller.TransferContext),
                            this.CancellationToken).ConfigureAwait(false);
=======
                         asyncState.MemoryStream,
                         asyncState.StartOffset,
                         asyncState.Length,
                         accessCondition,
                         Utils.GenerateBlobRequestOptions(this.sourceLocation.BlobRequestOptions),
                         Utils.GenerateOperationContext(this.Controller.TransferContext),
                         this.CancellationToken).ConfigureAwait(false);
>>>>>>> 95742181
            }
            else
            {
                var blockSize = Constants.DefaultBlockSize; // 4MB

                var startOffset = asyncState.StartOffset;
                var remainingLength = asyncState.Length;
                var index = 0;

                do
                {
                    var length = Math.Min(blockSize, remainingLength);

                    var memoryStream = new MemoryStream(asyncState.MemoryBuffer[index], 0, length);

                    await this.sourceBlob.DownloadRangeToStreamAsync(
<<<<<<< HEAD
                                memoryStream,
                                startOffset,
                                length,
                                accessCondition,
                                Utils.GenerateBlobRequestOptions(this.sourceLocation.BlobRequestOptions),
                                Utils.GenerateOperationContext(this.Controller.TransferContext),
                                this.CancellationToken).ConfigureAwait(false);
=======
                            memoryStream,
                            startOffset,
                            length,
                            accessCondition,
                            Utils.GenerateBlobRequestOptions(this.sourceLocation.BlobRequestOptions),
                            Utils.GenerateOperationContext(this.Controller.TransferContext),
                            this.CancellationToken);
>>>>>>> 95742181

                    index++;
                    startOffset += length;
                    remainingLength -= length;
                } while (remainingLength > 0);
            }

            TransferData transferData = new TransferData(this.Scheduler.MemoryManager)
            {
                StartOffset = asyncState.StartOffset,
                Length = asyncState.Length,
                MemoryBuffer = asyncState.MemoryBuffer
            };

            this.SharedTransferData.AvailableData.TryAdd(transferData.StartOffset, transferData);

            // Set memory buffer to null. We don't want its dispose method to 
            // be called once our asyncState is disposed. The memory should 
            // not be reused yet, we still need to write it to disk.
            asyncState.MemoryBuffer = null;

            // When there is only one chunk, after read the only chunk, reader's work has finished, no more work to do.
            if (this.EnableOneChunkFileOptimization)
            {
                this.isFinished = true;
            }
            else
            {
                this.SetFinish();
                this.SetBlockDownloadHasWork();
            }
        }

        private void SetFinish()
        {
            if (this.downloadCountdownEvent.Signal())
            {
                this.isFinished = true;
            }
        }

        private void SetBlockDownloadHasWork()
        {
            if (this.HasWork)
            {
                return;
            }

            // Check if we have blocks available to download.
            if (!this.IsTransferWindowEmpty()
                || this.transferJob.CheckPoint.EntryTransferOffset < this.SharedTransferData.TotalLength)
            {
                this.workToken = 1;
                return;
            }
        }

        private bool IsTransferWindowEmpty()
        {
            return null == this.lastTransferWindow || this.lastTransferWindow.Count == 0;
        }
    }
}<|MERGE_RESOLUTION|>--- conflicted
+++ resolved
@@ -122,15 +122,7 @@
         {
             if (Interlocked.CompareExchange(ref workToken, 0, 1) == 0)
             {
-<<<<<<< HEAD
-                await this.sourceBlob.FetchAttributesAsync(
-                    accessCondition,
-                    Utils.GenerateBlobRequestOptions(this.sourceLocation.BlobRequestOptions),
-                    Utils.GenerateOperationContext(this.Controller.TransferContext),
-                    this.CancellationToken).ConfigureAwait(false);
-=======
-                return;
->>>>>>> 95742181
+                return;
             }
 
             await Task.Yield();
@@ -356,15 +348,6 @@
                         0,
                         asyncState.Length);
                 await this.sourceBlob.DownloadRangeToStreamAsync(
-<<<<<<< HEAD
-                            asyncState.MemoryStream,
-                            asyncState.StartOffset,
-                            asyncState.Length,
-                            accessCondition,
-                            Utils.GenerateBlobRequestOptions(this.sourceLocation.BlobRequestOptions),
-                            Utils.GenerateOperationContext(this.Controller.TransferContext),
-                            this.CancellationToken).ConfigureAwait(false);
-=======
                          asyncState.MemoryStream,
                          asyncState.StartOffset,
                          asyncState.Length,
@@ -372,7 +355,6 @@
                          Utils.GenerateBlobRequestOptions(this.sourceLocation.BlobRequestOptions),
                          Utils.GenerateOperationContext(this.Controller.TransferContext),
                          this.CancellationToken).ConfigureAwait(false);
->>>>>>> 95742181
             }
             else
             {
@@ -389,23 +371,13 @@
                     var memoryStream = new MemoryStream(asyncState.MemoryBuffer[index], 0, length);
 
                     await this.sourceBlob.DownloadRangeToStreamAsync(
-<<<<<<< HEAD
-                                memoryStream,
-                                startOffset,
-                                length,
-                                accessCondition,
-                                Utils.GenerateBlobRequestOptions(this.sourceLocation.BlobRequestOptions),
-                                Utils.GenerateOperationContext(this.Controller.TransferContext),
-                                this.CancellationToken).ConfigureAwait(false);
-=======
                             memoryStream,
                             startOffset,
                             length,
                             accessCondition,
                             Utils.GenerateBlobRequestOptions(this.sourceLocation.BlobRequestOptions),
                             Utils.GenerateOperationContext(this.Controller.TransferContext),
-                            this.CancellationToken);
->>>>>>> 95742181
+                                this.CancellationToken).ConfigureAwait(false);
 
                     index++;
                     startOffset += length;
