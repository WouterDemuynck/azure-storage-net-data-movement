--- conflicted
+++ resolved
@@ -365,7 +365,7 @@
         /// <param name="ex">Exception to record.</param>
         protected abstract void SetErrorState(Exception ex);
 
-        public async Task CheckOverwriteAsync(
+        public void CheckOverwrite(
             bool exist,
             object source,
             object dest)
@@ -374,7 +374,7 @@
             {
                 if (exist)
                 {
-                    if (null == this.TransferContext || null == this.TransferContext.ShouldOverwriteCallbackAsync || !await this.TransferContext.ShouldOverwriteCallbackAsync(source, dest))
+                    if (null == this.TransferContext || null == this.TransferContext.ShouldOverwriteCallbackAsync || !await this.TransferContext.ShouldOverwriteCallbackAsync(source, dest).ConfigureAwait(false))
                     {
                         this.TransferJob.Overwrite = false;
                     }
@@ -402,14 +402,7 @@
         {
             if (null != this.TransferContext && null != this.TransferContext.SetAttributesCallbackAsync)
             {
-<<<<<<< HEAD
-                await Task.Run(() =>
-                {
-                    this.TransferContext.SetAttributesCallback(dest);
-                }).ConfigureAwait(false);
-=======
-                await this.TransferContext.SetAttributesCallbackAsync(dest);
->>>>>>> 95742181
+                await this.TransferContext.SetAttributesCallbackAsync(dest).ConfigureAwait(false);
             }
         }
     }
