//------------------------------------------------------------------------------
// <copyright file="AsyncCopyController.cs" company="Microsoft">
//    Copyright (c) Microsoft Corporation
// </copyright>
//------------------------------------------------------------------------------
namespace Microsoft.WindowsAzure.Storage.DataMovement.TransferControllers
{
    using System;
    using System.Collections.Generic;
    using System.Diagnostics;
    using System.Globalization;
    using System.Net;
    using System.Threading;
    using System.Threading.Tasks;
    using Microsoft.WindowsAzure.Storage.Blob;
    using Microsoft.WindowsAzure.Storage.Blob.Protocol;
    using Microsoft.WindowsAzure.Storage.File;

    internal abstract class AsyncCopyController : TransferControllerBase
    {
        /// <summary>
        /// Timer to signal refresh status.
        /// </summary>
        private Timer statusRefreshTimer;

        /// <summary>
        /// Lock to protect statusRefreshTimer.
        /// </summary>
        private object statusRefreshTimerLock = new object();

        /// <summary>  
        /// Wait time between two status refresh requests.  
        /// </summary>  
        private long statusRefreshWaitTime = Constants.CopyStatusRefreshMinWaitTimeInMilliseconds;

        /// <summary>
        /// Indicates whether the copy job is apporaching finish.
        /// </summary>
        private bool approachingFinish = false;

        /// <summary>
        /// Request count sent with current statusRefreshWaitTime
        /// </summary>
        private long statusRefreshRequestCount = 0;

        /// <summary>
        /// Keeps track of the internal state-machine state.
        /// </summary>
        private volatile State state;

        /// <summary>
        /// Indicates whether the controller has work available
        /// or not for the calling code. 
        /// </summary>
        private bool hasWork;

        /// <summary>
        /// Indicates the BytesCopied value of last CopyState
        /// </summary>
        private long lastBytesCopied;

        /// <summary>
        /// Initializes a new instance of the <see cref="AsyncCopyController"/> class.
        /// </summary>
        /// <param name="scheduler">Scheduler object which creates this object.</param>
        /// <param name="transferJob">Instance of job to start async copy.</param>
        /// <param name="userCancellationToken">Token user input to notify about cancellation.</param>
        internal AsyncCopyController(
            TransferScheduler scheduler,
            TransferJob transferJob,
            CancellationToken userCancellationToken)
            : base(scheduler, transferJob, userCancellationToken)
        {
            if (null == transferJob.Destination)
            {
                throw new ArgumentException(
                    string.Format(
                        CultureInfo.CurrentCulture,
                        Resources.ParameterCannotBeNullException,
                        "Dest"),
                    "transferJob");
            }

            switch(this.TransferJob.Source.Type)
            {
                case TransferLocationType.AzureBlob:
                    this.SourceBlob = (this.TransferJob.Source as AzureBlobLocation).Blob;
                    break;

                case TransferLocationType.AzureFile:
                    this.SourceFile = (this.TransferJob.Source as AzureFileLocation).AzureFile;
                    break;

                case TransferLocationType.SourceUri:
                    this.SourceUri = (this.TransferJob.Source as UriLocation).Uri;
                    break;

                default:
                    throw new ArgumentException(
                        string.Format(
                            CultureInfo.CurrentCulture,
                            Resources.ProvideExactlyOneOfThreeParameters,
                            "Source.SourceUri",
                            "Source.Blob",
                            "Source.AzureFile"),
                        "transferJob");
            }

            // initialize the status refresh timer
            this.statusRefreshTimer = new Timer(
                new TimerCallback(
                    delegate(object timerState)
                    {
                        this.hasWork = true;
#if DOTNET5_4
                    }), null, -1, Timeout.Infinite);
#else
                }));
#endif

            this.SetInitialStatus();
        }

        /// <summary>
        /// Internal state values.
        /// </summary>
        private enum State
        {
            FetchSourceAttributes,
            GetDestination,
            StartCopy,
            GetCopyState,
            Finished,
            Error,
        }

        public override bool HasWork
        {
            get
            {
                return this.hasWork;
            }
        }

        protected CloudBlob SourceBlob
        {
            get;
            private set;
        }

        protected CloudFile SourceFile
        {
            get;
            private set;
        }

        protected Uri SourceUri
        {
            get;
            private set;
        }

        protected abstract Uri DestUri
        {
            get;
        }

        public static AsyncCopyController CreateAsyncCopyController(TransferScheduler transferScheduler, TransferJob transferJob, CancellationToken cancellationToken)
        {
            if (transferJob.Destination.Type == TransferLocationType.AzureFile)
            {
                return new FileAsyncCopyController(transferScheduler, transferJob, cancellationToken);
            }

            if (transferJob.Destination.Type == TransferLocationType.AzureBlob)
            {
                return new BlobAsyncCopyController(transferScheduler, transferJob, cancellationToken);
            }

            throw new InvalidOperationException(Resources.CanOnlyCopyToFileOrBlobException);
        }

        /// <summary>
        /// Do work in the controller.
        /// A controller controls the whole transfer from source to destination, 
        /// which could be split into several work items. This method is to let controller to do one of those work items.
        /// There could be several work items to do at the same time in the controller. 
        /// </summary>
        /// <returns>Whether the controller has completed. This is to tell <c>TransferScheduler</c> 
        /// whether the controller can be disposed.</returns>
        protected override async Task<bool> DoWorkInternalAsync()
        {
            switch (this.state)
            {
                case State.FetchSourceAttributes:
                    await this.FetchSourceAttributesAsync().ConfigureAwait(false);
                    break;
                case State.GetDestination:
                    await this.GetDestinationAsync().ConfigureAwait(false);
                    break;
                case State.StartCopy:
                    await this.StartCopyAsync().ConfigureAwait(false);
                    break;
                case State.GetCopyState:
                    await this.GetCopyStateAsync().ConfigureAwait(false);
                    break;
                case State.Finished:
                case State.Error:
                default:
                    break;
            }

            return (State.Error == this.state || State.Finished == this.state);
        }

        /// <summary>
        /// Sets the state of the controller to Error, while recording
        /// the last occurred exception and setting the HasWork and 
        /// IsFinished fields.
        /// </summary>
        /// <param name="ex">Exception to record.</param>
        protected override void SetErrorState(Exception ex)
        {
            Debug.Assert(
                this.state != State.Finished,
                "SetErrorState called, while controller already in Finished state");

            this.state = State.Error;
            this.hasWork = false;
        }

        /// <summary>
        /// Taken from <c>Microsoft.WindowsAzure.Storage.Core.Util.HttpUtility</c>: Parse the http query string.
        /// </summary>
        /// <param name="query">Http query string.</param>
        /// <returns>A dictionary of query pairs.</returns>
        protected static Dictionary<string, string> ParseQueryString(string query)
        {
            Dictionary<string, string> retVal = new Dictionary<string, string>();
            if (query == null || query.Length == 0)
            {
                return retVal;
            }

            // remove ? if present
            if (query.StartsWith("?", StringComparison.OrdinalIgnoreCase))
            {
                query = query.Substring(1);
            }

            string[] valuePairs = query.Split(new string[] { "&" }, StringSplitOptions.RemoveEmptyEntries);

            foreach (string vp in valuePairs)
            {
                int equalDex = vp.IndexOf("=", StringComparison.OrdinalIgnoreCase);
                if (equalDex < 0)
                {
                    retVal.Add(Uri.UnescapeDataString(vp), null);
                    continue;
                }

                string key = vp.Substring(0, equalDex);
                string value = vp.Substring(equalDex + 1);

                retVal.Add(Uri.UnescapeDataString(key), Uri.UnescapeDataString(value));
            }

            return retVal;
        }

        private void SetInitialStatus()
        {
            switch (this.TransferJob.Status)
            {
                case TransferJobStatus.NotStarted:
                    this.TransferJob.Status = TransferJobStatus.Transfer;
                    break;
                case TransferJobStatus.Transfer:
                    break;
                case TransferJobStatus.Monitor:
                    this.lastBytesCopied = this.TransferJob.Transfer.ProgressTracker.BytesTransferred;
                    break;
                case TransferJobStatus.Finished:
                default:
                    throw new ArgumentException(string.Format(
                        CultureInfo.CurrentCulture,
                        Resources.InvalidInitialEntryStatusForControllerException,
                        this.TransferJob.Status,
                        this.GetType().Name));
            }

            this.SetHasWorkAfterStatusChanged();
        }

        private void SetHasWorkAfterStatusChanged()
        {
            if (TransferJobStatus.Transfer == this.TransferJob.Status)
            {
                if (null != this.SourceUri)
                {
                    this.state = State.GetDestination;
                }
                else
                {
                    this.state = State.FetchSourceAttributes;
                }
            }
            else if(TransferJobStatus.Monitor == this.TransferJob.Status)
            {
                this.state = State.GetCopyState;
            }
            else
            {
                Debug.Fail("We should never be here");
            }

            this.hasWork = true;
        }

        private async Task FetchSourceAttributesAsync()
        {
            Debug.Assert(
                this.state == State.FetchSourceAttributes,
                "FetchSourceAttributesAsync called, but state isn't FetchSourceAttributes");

            this.hasWork = false;
            this.StartCallbackHandler();

            try
            {
                await this.DoFetchSourceAttributesAsync().ConfigureAwait(false);
            }
#if EXPECT_INTERNAL_WRAPPEDSTORAGEEXCEPTION
            catch (Exception ex) when (ex is StorageException || (ex is AggregateException && ex.InnerException is StorageException))
            {
                var e = ex as StorageException ?? ex.InnerException as StorageException;
#else
            catch (StorageException e)
            {
#endif
                HandleFetchSourceAttributesException(e);
                throw;
            }

            if (this.TransferJob.Source.Type == TransferLocationType.AzureBlob)
            {
                (this.TransferJob.Source as AzureBlobLocation).CheckedAccessCondition = true;
            }
            else
            {
                (this.TransferJob.Source as AzureFileLocation).CheckedAccessCondition = true;
            }

            this.state = State.GetDestination;
            this.hasWork = true;
        }

        private static void HandleFetchSourceAttributesException(StorageException e)
        {
            // Getting a storage exception is expected if the source doesn't
            // exist. For those cases that indicate the source doesn't exist
            // we will set a specific error state.
            if (e?.RequestInformation?.HttpStatusCode == (int)HttpStatusCode.NotFound)
            {
                throw new InvalidOperationException(Resources.SourceDoesNotExistException, e);
            }
        }

        private async Task GetDestinationAsync()
        {
            Debug.Assert(
                this.state == State.GetDestination,
                "GetDestinationAsync called, but state isn't GetDestination");

            this.hasWork = false;
            this.StartCallbackHandler();

            if (!this.IsForceOverwrite)
            {
                try
                {
                    await this.DoFetchDestAttributesAsync().ConfigureAwait(false);
                }
#if EXPECT_INTERNAL_WRAPPEDSTORAGEEXCEPTION
                catch (Exception e) when (e is StorageException || (e is AggregateException && e.InnerException is StorageException))
                {
                    var se = e as StorageException ?? e.InnerException as StorageException;
#else
                catch (StorageException se)
                {
#endif
                    if (!await this.HandleGetDestinationResultAsync(se))
                    {
                        throw se;
                    }
                    return;
                }
            }

            await this.HandleGetDestinationResultAsync(null);
        }

        private async Task<bool> HandleGetDestinationResultAsync(Exception e)
        {
            bool destExist = !this.IsForceOverwrite;

            if (null != e)
            {
                StorageException se = e as StorageException;

                // Getting a storage exception is expected if the destination doesn't
                // exist. In this case we won't error out, but set the 
                // destExist flag to false to indicate we will copy to 
                // a new blob/file instead of overwriting an existing one.
                if (null != se &&
                    null != se.RequestInformation &&
                    se.RequestInformation.HttpStatusCode == (int)HttpStatusCode.NotFound)
                {
                    destExist = false;
                }
                else
                {
                    this.DoHandleGetDestinationException(se);
                    return false;
                }
            }

            if (this.TransferJob.Destination.Type == TransferLocationType.AzureBlob)
            {
                (this.TransferJob.Destination as AzureBlobLocation).CheckedAccessCondition = true;
            }
            else if(this.TransferJob.Destination.Type == TransferLocationType.AzureFile)
            {
                (this.TransferJob.Destination as AzureFileLocation).CheckedAccessCondition = true;
            }

            if ((TransferJobStatus.Monitor == this.TransferJob.Status)
                && string.IsNullOrEmpty(this.TransferJob.CopyId))
            {
                throw new InvalidOperationException(Resources.RestartableInfoCorruptedException);
            }

            if (!this.IsForceOverwrite)
            {
                Uri sourceUri = this.GetSourceUri();

                // If destination file exists, query user whether to overwrite it.
                await this.CheckOverwriteAsync(
                    destExist,
                    sourceUri.ToString(),
                    this.DestUri.ToString());
            }

            this.UpdateProgressAddBytesTransferred(0);

            this.state = State.StartCopy;

            this.hasWork = true;
            return true;
        }

        private async Task StartCopyAsync()
        {
            Debug.Assert(
                this.state == State.StartCopy,
                "StartCopyAsync called, but state isn't StartCopy");

            this.hasWork = false;

            try
            {
                this.TransferJob.CopyId = await this.DoStartCopyAsync().ConfigureAwait(false);
            }
#if EXPECT_INTERNAL_WRAPPEDSTORAGEEXCEPTION
            catch (Exception e) when (e is StorageException || (e is AggregateException && e.InnerException is StorageException))
            {
                var se = e as StorageException ?? e.InnerException as StorageException;
#else
            catch (StorageException se)
            {
#endif
                if (!this.HandleStartCopyResult(se))
                {
                    throw;
                }

                return;
            }

            this.HandleStartCopyResult(null);
        }

        private bool HandleStartCopyResult(StorageException se)
        {
            if (null != se)
            {
                if (null != se.RequestInformation
                && BlobErrorCodeStrings.PendingCopyOperation == se.RequestInformation.ErrorCode)
                {
                    CopyState copyState = this.FetchCopyStateAsync().Result;

                    if (null == copyState)
                    {
                        return false;
                    }

                    string baseUriString = copyState.Source.GetComponents(
                        UriComponents.Host | UriComponents.Port | UriComponents.Path, UriFormat.UriEscaped);

                    Uri sourceUri = this.GetSourceUri();

                    string ourBaseUriString = sourceUri.GetComponents(UriComponents.Host | UriComponents.Port | UriComponents.Path, UriFormat.UriEscaped);

                    DateTimeOffset? baseSnapshot = null;
                    DateTimeOffset? ourSnapshot = null == this.SourceBlob ? null : this.SourceBlob.SnapshotTime;

                    string snapshotString;
                    if (ParseQueryString(copyState.Source.Query).TryGetValue("snapshot", out snapshotString))
                    {
                        if (!string.IsNullOrEmpty(snapshotString))
                        {
                            DateTimeOffset snapshotTime;
                            if (DateTimeOffset.TryParse(
                                snapshotString,
                                CultureInfo.CurrentCulture,
                                DateTimeStyles.AdjustToUniversal,
                                out snapshotTime))
                            {
                                baseSnapshot = snapshotTime;
                            }
                        }
                    }

                    if (!baseUriString.Equals(ourBaseUriString) ||
                        !baseSnapshot.Equals(ourSnapshot))
                    {
                        return false;
                    }

                    if (string.IsNullOrEmpty(this.TransferJob.CopyId))
                    {
                        this.TransferJob.CopyId = copyState.CopyId;
                    }
                }
                else
                {
                    return false;
                }
            }

            this.TransferJob.Status = TransferJobStatus.Monitor;
            this.state = State.GetCopyState;
            this.TransferJob.Transfer.UpdateJournal();
            this.hasWork = true;
            return true;
        }

        private async Task GetCopyStateAsync()
        {
            Debug.Assert(
                this.state == State.GetCopyState,
                "GetCopyStateAsync called, but state isn't GetCopyState");

            this.hasWork = false;
            this.StartCallbackHandler();

            CopyState copyState = null;

            try
            {
                copyState = await this.FetchCopyStateAsync().ConfigureAwait(false);
            }
#if EXPECT_INTERNAL_WRAPPEDSTORAGEEXCEPTION
            catch (Exception e) when (e is StorageException || (e is AggregateException && e.InnerException is StorageException))
            {
                var se = e as StorageException ?? e.InnerException as StorageException;
#else
            catch (StorageException se)
            {
#endif
                if (null != se.RequestInformation &&
                       se.RequestInformation.HttpStatusCode == (int)HttpStatusCode.NotFound)
                {
                    // The reason of 404 (Not Found) may be that the destination blob has not been created yet.
                    this.RestartTimer();
                }
                else
                {
                    throw;
                }
            }

            await this.HandleFetchCopyStateResultAsync(copyState).ConfigureAwait(false);
        }

        private async Task HandleFetchCopyStateResultAsync(CopyState copyState)
        {
            if (null == copyState)
            {
                // Reach here, the destination should already exist.
                string exceptionMessage = string.Format(
                            CultureInfo.CurrentCulture,
                            Resources.FailedToRetrieveCopyStateForObjectException,
                            this.DestUri.ToString());

                throw new TransferException(
                        TransferErrorCode.FailToRetrieveCopyStateForObject,
                        exceptionMessage);
            }
            else
            {
                // Verify we are monitoring the right blob copying process.
                if (!this.TransferJob.CopyId.Equals(copyState.CopyId))
                {
                    throw new TransferException(
                            TransferErrorCode.MismatchCopyId,
                            Resources.MismatchFoundBetweenLocalAndServerCopyIdsException);
                }

                if (CopyStatus.Success == copyState.Status)
                {
                    this.UpdateTransferProgress(copyState);

                    this.DisposeStatusRefreshTimer();

                    if (null != this.TransferContext && null != this.TransferContext.SetAttributesCallbackAsync)
                    {
                        // If got here, we've done FetchAttributes on destination after copying completed on server,
                        // no need to one more round of FetchAttributes anymore.
<<<<<<< HEAD
                        await this.SetAttributesAsync(this.TransferContext.SetAttributesCallback).ConfigureAwait(false);
=======
                        await this.SetAttributesAsync(this.TransferContext.SetAttributesCallbackAsync);
>>>>>>> 95742181
                    }

                    this.SetFinished();
                }
                else if (CopyStatus.Pending == copyState.Status)
                {
                    this.UpdateTransferProgress(copyState);

                    // Wait a period to restart refresh the status.
                    this.RestartTimer();
                }
                else
                {
                    string exceptionMessage = string.Format(
                                CultureInfo.CurrentCulture,
                                Resources.FailedToAsyncCopyObjectException,
                                this.GetSourceUri().ToString(),
                                this.DestUri.ToString(),
                                copyState.Status.ToString(),
                                copyState.StatusDescription);

                    // CopyStatus.Invalid | Failed | Aborted
                    throw new TransferException(
                            TransferErrorCode.AsyncCopyFailed,
                            exceptionMessage);
                }
            }
        }

        private void UpdateTransferProgress(CopyState copyState)
        {
            if (null != copyState &&
                copyState.TotalBytes.HasValue)
            {
                Debug.Assert(
                    copyState.BytesCopied.HasValue,
                    "BytesCopied cannot be null as TotalBytes is not null.");

                if (this.approachingFinish == false &&
                    copyState.TotalBytes - copyState.BytesCopied <= Constants.CopyApproachingFinishThresholdInBytes)
                {
                    this.approachingFinish = true;
                }

                if (this.TransferContext != null)
                {
                    long bytesTransferred = copyState.BytesCopied.Value;

                    this.UpdateProgress(() =>
                    {
                        this.UpdateProgressAddBytesTransferred(bytesTransferred - this.lastBytesCopied);
                    });

                    this.lastBytesCopied = bytesTransferred;
                }
            }
        }

        private void SetFinished()
        {
            this.state = State.Finished;
            this.hasWork = false;

            this.FinishCallbackHandler(null);
        }

        private void RestartTimer()
        {
            if (this.approachingFinish)
            {
                this.statusRefreshWaitTime = Constants.CopyStatusRefreshMinWaitTimeInMilliseconds;
            }
            else if (this.statusRefreshRequestCount >= Constants.CopyStatusRefreshWaitTimeMaxRequestCount &&
                this.statusRefreshWaitTime < Constants.CopyStatusRefreshMaxWaitTimeInMilliseconds)
            {
                this.statusRefreshRequestCount = 0;
                this.statusRefreshWaitTime *= 10;
                this.statusRefreshWaitTime = Math.Min(this.statusRefreshWaitTime, Constants.CopyStatusRefreshMaxWaitTimeInMilliseconds);
            }
            else if (this.statusRefreshWaitTime < Constants.CopyStatusRefreshMaxWaitTimeInMilliseconds)
            {
                this.statusRefreshRequestCount++;
            }

            // Wait a period to restart refresh the status.
            this.statusRefreshTimer.Change(
                TimeSpan.FromMilliseconds(this.statusRefreshWaitTime),
                new TimeSpan(-1));
        }

        private void DisposeStatusRefreshTimer()
        {
            if (null != this.statusRefreshTimer)
            {
                lock (this.statusRefreshTimerLock)
                {
                    if (null != this.statusRefreshTimer)
                    {
                        this.statusRefreshTimer.Dispose();
                        this.statusRefreshTimer = null;
                    }
                }
            }
        }

        private Uri GetSourceUri()
        {
            if (null != this.SourceUri)
            {
                return this.SourceUri;
            }

            if (null != this.SourceBlob)
            {
                return this.SourceBlob.SnapshotQualifiedUri;
            }

            return this.SourceFile.SnapshotQualifiedUri;
        }

        protected async Task DoFetchSourceAttributesAsync()
        {
            if (this.TransferJob.Source.Type == TransferLocationType.AzureBlob)
            {
                AzureBlobLocation sourceLocation = this.TransferJob.Source as AzureBlobLocation;
                AccessCondition accessCondition = Utils.GenerateConditionWithCustomerCondition(
                    sourceLocation.AccessCondition,
                    sourceLocation.CheckedAccessCondition);
                OperationContext operationContext = Utils.GenerateOperationContext(this.TransferContext);

                await sourceLocation.Blob.FetchAttributesAsync(
                    accessCondition,
                    Utils.GenerateBlobRequestOptions(sourceLocation.BlobRequestOptions),
                    operationContext,
                    this.CancellationToken).ConfigureAwait(false);
            }
            else if(this.TransferJob.Source.Type == TransferLocationType.AzureFile)
            {
                AzureFileLocation sourceLocation = this.TransferJob.Source as AzureFileLocation;
                AccessCondition accessCondition = Utils.GenerateConditionWithCustomerCondition(
                    sourceLocation.AccessCondition,
                    sourceLocation.CheckedAccessCondition);
                OperationContext operationContext = Utils.GenerateOperationContext(this.TransferContext);
                await sourceLocation.AzureFile.FetchAttributesAsync(
                    accessCondition,
                    Utils.GenerateFileRequestOptions(sourceLocation.FileRequestOptions),
                    operationContext,
                    this.CancellationToken).ConfigureAwait(false);
            }
        }

        protected abstract Task DoFetchDestAttributesAsync();
        protected abstract Task<string> DoStartCopyAsync();
        protected abstract void DoHandleGetDestinationException(StorageException se);
        protected abstract Task<CopyState> FetchCopyStateAsync();
        protected abstract Task SetAttributesAsync(SetAttributesCallbackAsync setAttributes);
    }
}<|MERGE_RESOLUTION|>--- conflicted
+++ resolved
@@ -389,7 +389,7 @@
                 catch (StorageException se)
                 {
 #endif
-                    if (!await this.HandleGetDestinationResultAsync(se))
+                    if (!await this.HandleGetDestinationResultAsync(se).ConfigureAwait(false))
                     {
                         throw se;
                     }
@@ -397,7 +397,7 @@
                 }
             }
 
-            await this.HandleGetDestinationResultAsync(null);
+            await this.HandleGetDestinationResultAsync(null).ConfigureAwait(false);
         }
 
         private async Task<bool> HandleGetDestinationResultAsync(Exception e)
@@ -448,7 +448,7 @@
                 await this.CheckOverwriteAsync(
                     destExist,
                     sourceUri.ToString(),
-                    this.DestUri.ToString());
+                    this.DestUri.ToString()).ConfigureAwait(false);
             }
 
             this.UpdateProgressAddBytesTransferred(0);
@@ -627,11 +627,7 @@
                     {
                         // If got here, we've done FetchAttributes on destination after copying completed on server,
                         // no need to one more round of FetchAttributes anymore.
-<<<<<<< HEAD
                         await this.SetAttributesAsync(this.TransferContext.SetAttributesCallback).ConfigureAwait(false);
-=======
-                        await this.SetAttributesAsync(this.TransferContext.SetAttributesCallbackAsync);
->>>>>>> 95742181
                     }
 
                     this.SetFinished();
