//------------------------------------------------------------------------------
// <copyright file="BlockBlobWriter.cs" company="Microsoft">
//    Copyright (c) Microsoft Corporation
// </copyright>
//------------------------------------------------------------------------------

namespace Microsoft.WindowsAzure.Storage.DataMovement.TransferControllers
{
    using System;
    using System.Collections.Generic;
    using System.Diagnostics;
    using System.Globalization;
    using System.IO;
    using System.Linq;
    using System.Net;
    using System.Text;
    using System.Threading;
    using System.Threading.Tasks;
    using Microsoft.WindowsAzure.Storage.Blob;

    internal sealed class BlockBlobWriter : TransferReaderWriterBase
    {
        private volatile State state;
        private SortedDictionary<int, string> blockIds;
        private object blockIdsLock = new object();
        private readonly AzureBlobLocation destLocation;
        private readonly CloudBlockBlob blockBlob;
        private long uploadedLength = 0;

        /// <summary>
        /// Work token indicates whether this writer has work, could be 0(no work) or 1(has work).
        /// </summary>
        private volatile int workToken;

        public BlockBlobWriter(
            TransferScheduler scheduler,
            SyncTransferController controller,
            CancellationToken cancellationToken)
            : base(scheduler, controller, cancellationToken)
        {
            this.destLocation = this.SharedTransferData.TransferJob.Destination as AzureBlobLocation;
            this.blockBlob = this.destLocation.Blob as CloudBlockBlob;

            Debug.Assert(null != this.blockBlob, "The destination is not a block blob while initializing a BlockBlobWriter instance.");

            this.state = State.FetchAttributes;
            this.workToken = 1;
        }

        private enum State
        {
            FetchAttributes,
            // Path 1: FetchAttributes -> UploadBlob -> Commit -> Finished
            UploadBlob,
            Commit,
            // Path 2: FetchAttributes -> UploadBlobAndSetAttributes -> Finished
            UploadBlobAndSetAttributes,
            Error,
            Finished
        };

        public override bool PreProcessed
        {
            get;
            protected set;
        }

        public override bool HasWork => this.workToken == 1 &&
                                        (!this.PreProcessed
                                         || ((this.state == State.UploadBlob) && this.SharedTransferData.AvailableData.Any())
                                         || ((this.state == State.Commit) && (null != this.SharedTransferData.Attributes))
                                         || ((this.state == State.UploadBlobAndSetAttributes) && this.SharedTransferData.AvailableData.Any() && null != this.SharedTransferData.Attributes));

        public override bool IsFinished => State.Error == this.state || State.Finished == this.state;

        public override async Task DoWorkInternalAsync()
        {
            switch (this.state)
            {
                case State.FetchAttributes:
                    await this.FetchAttributesAsync().ConfigureAwait(false);
                    break;
                case State.UploadBlob:
                    await this.UploadBlobAsync().ConfigureAwait(false);
                    break;
                case State.Commit:
                    await this.CommitAsync().ConfigureAwait(false);
                    break;
                case State.UploadBlobAndSetAttributes:
                    await this.UploadBlobAndSetAttributesAsync();
                    break;
                case State.Error:
                case State.Finished:
                default:
                    break;
            }
        }

        private async Task FetchAttributesAsync()
        {
            Debug.Assert(
                this.state == State.FetchAttributes,
                "FetchAttributesAsync called, but state isn't FetchAttributes",
                "Current state is {0}",
                this.state);

            if (Interlocked.CompareExchange(ref workToken, 0, 1) == 0)
            {
                return;
            }

            await Task.Yield();

            if (this.SharedTransferData.TotalLength > Constants.MaxBlockBlobFileSize)
            {
                string exceptionMessage = string.Format(
                            CultureInfo.CurrentCulture,
                            Resources.BlobFileSizeTooLargeException,
                            Utils.BytesToHumanReadableSize(this.SharedTransferData.TotalLength),
                            Resources.BlockBlob,
                            Utils.BytesToHumanReadableSize(Constants.MaxBlockBlobFileSize));

                throw new TransferException(
                        TransferErrorCode.UploadSourceFileSizeTooLarge,
                        exceptionMessage);
            }

            if (!this.Controller.IsForceOverwrite)
            {
                AccessCondition accessCondition = Utils.GenerateConditionWithCustomerCondition(
                    this.destLocation.AccessCondition,
                    this.destLocation.CheckedAccessCondition);

                try
                {
                    await this.destLocation.Blob.FetchAttributesAsync(
<<<<<<< HEAD
                        accessCondition,
                        Utils.GenerateBlobRequestOptions(this.destLocation.BlobRequestOptions),
                        Utils.GenerateOperationContext(this.Controller.TransferContext),
                        this.CancellationToken).ConfigureAwait(false);
=======
                            accessCondition,
                            Utils.GenerateBlobRequestOptions(this.destLocation.BlobRequestOptions),
                            Utils.GenerateOperationContext(this.Controller.TransferContext),
                            this.CancellationToken);
>>>>>>> 95742181
                }

#if EXPECT_INTERNAL_WRAPPEDSTORAGEEXCEPTION
                catch (Exception e) when (e is StorageException || (e is AggregateException && e.InnerException is StorageException))
                {
                    var se = e as StorageException ?? e.InnerException as StorageException;
#else
                catch (StorageException se)
                {
#endif
                    await this.HandleFetchAttributesResultAsync(se);
                    return;
                }
            }

            await this.HandleFetchAttributesResultAsync(null);
        }

        private async Task HandleFetchAttributesResultAsync(Exception e)
        {
            bool existingBlob = !this.Controller.IsForceOverwrite;

            if (null != e)
            {
                StorageException se = e as StorageException;

                if (null != se)
                {
                    // Getting a storage exception is expected if the blob doesn't
                    // exist. In this case we won't error out, but set the 
                    // existingBlob flag to false to indicate we're uploading
                    // a new blob instead of overwriting an existing blob.
                    if (null != se.RequestInformation &&
                        se.RequestInformation.HttpStatusCode == (int)HttpStatusCode.NotFound)
                    {
                        existingBlob = false;
                    }
                    else if ((0 == string.Compare(se.Message, Constants.BlobTypeMismatch, StringComparison.OrdinalIgnoreCase)))
                    {
                        throw new InvalidOperationException(Resources.DestinationBlobTypeNotMatch, se);
                    }
                    else
                    {
                        throw se;
                    }
                }
                else
                {
                    throw e;
                }
            }

            this.destLocation.CheckedAccessCondition = true;

            if (!this.Controller.IsForceOverwrite)
            {
                // If destination file exists, query user whether to overwrite it.
                await this.Controller.CheckOverwriteAsync(
                    existingBlob,
                    this.SharedTransferData.TransferJob.Source.Instance,
                    this.destLocation.Blob);
            }

            if (existingBlob)
            {
                if (this.destLocation.Blob.Properties.BlobType == BlobType.Unspecified)
                {
                    throw new InvalidOperationException(Resources.FailedToGetBlobTypeException);
                }

                if (this.destLocation.Blob.Properties.BlobType != BlobType.BlockBlob)
                {
                    throw new InvalidOperationException(Resources.DestinationBlobTypeNotMatch);
                }

                Debug.Assert(
                    this.destLocation.Blob.Properties.BlobType == BlobType.BlockBlob,
                    "BlobType should be BlockBlob if we reach here.");
            }

            // Only do calculation related to transfer window when the file contains multiple chunks.
            if (!this.EnableOneChunkFileOptimization)
            {
                var checkpoint = this.SharedTransferData.TransferJob.CheckPoint;

                checkpoint.TransferWindow.Sort();

                this.uploadedLength = checkpoint.EntryTransferOffset;

                if (checkpoint.TransferWindow.Any())
                {
                    // The size of last block can be smaller than BlockSize.
                    this.uploadedLength -= Math.Min(checkpoint.EntryTransferOffset - checkpoint.TransferWindow.Last(), this.SharedTransferData.BlockSize);
                    this.uploadedLength -= (checkpoint.TransferWindow.Count - 1) * this.SharedTransferData.BlockSize;
                }
            }
            
            var singlePutBlobSizeThreshold = Math.Min(this.SharedTransferData.BlockSize, Constants.MaxSinglePutBlobSize);

            if (this.SharedTransferData.TotalLength > 0
                && this.SharedTransferData.TotalLength <= singlePutBlobSizeThreshold)
            {
                this.PrepareForPutBlob();
            }
            else
            {
                this.PrepareForPutBlockAndPutBlockList();
            }

            this.PreProcessed = true;
            this.workToken = 1;
        }

        private void PrepareForPutBlockAndPutBlockList()
        {
            if (string.IsNullOrEmpty(this.destLocation.BlockIdPrefix))
            {
                // BlockIdPrefix is never set before that this is the first time to transfer this file.
                // In block blob upload, it stores uploaded but not committed blocks on Azure Storage. 
                // In DM, we use block id to identify the blocks uploaded so we only need to upload it once.
                // Keep BlockIdPrefix in upload job object for restarting the transfer if anything happens.
                this.destLocation.BlockIdPrefix = this.GenerateBlockIdPrefix();
            }

            // Create sequence array.
            this.blockIds = new SortedDictionary<int, string>();
            this.InitializeBlockIds();

            this.state = State.UploadBlob;

            this.FinishBlock();
        }

        private void PrepareForPutBlob()
        {
            if (this.SharedTransferData.TotalLength == this.uploadedLength)
            {
                this.SetFinish();
            }
            else
            {
                this.state = State.UploadBlobAndSetAttributes;
            }
        }

        private string GenerateBlockIdPrefix()
        {
            // var blockIdPrefix = Guid.NewGuid().ToString("N") + "-";

            // Originally the blockId is an GUID + "-". It will cause some problem when switch machines or jnl get cleaned
            // to upload to the same block blob - block id is not shared between the 2 DMLib instances
            // and it may result in reaching the limitation of maximum 50000 uncommited blocks + 50000 committed blocks.
            // Change it to hash based prefix to make it preditable and can be shared between multiple DMLib instances
            string blobNameHash;
            using (var md5 = new MD5Wrapper())
            {
                var blobNameBytes = Encoding.UTF8.GetBytes(this.destLocation.Blob.Name);
                md5.UpdateHash(blobNameBytes, 0, blobNameBytes.Length);
                blobNameHash = md5.ComputeHash();
            }

            // The original GUID format prefix's length is 32 + 1 ("-")
            // As the service requires the blockid has the same size of each block,
            // To keep the compatibility, add 9 chars to the end of the hash ( 33 - 24)
            var blockIdPrefix = blobNameHash + "12345678-";
            return blockIdPrefix;
        }

        private async Task UploadBlobAsync()
        {
            Debug.Assert(
                State.UploadBlob == this.state || State.Error == this.state,
                "UploadBlobAsync called but state is not UploadBlob nor Error.",
                "Current state is {0}",
                this.state);
            TransferData transferData = this.GetFirstAvailable();

            if (null != transferData)
            {
                using (transferData)
                {
                    if (0 != transferData.Length)
                    {
                        if (transferData.MemoryBuffer.Length == 1)
                        {
                            transferData.Stream = new MemoryStream(transferData.MemoryBuffer[0], 0, transferData.Length);
                        }
                        else
                        {
                            transferData.Stream = new ChunkedMemoryStream(transferData.MemoryBuffer, 0, transferData.Length);
                        }

                        await Utils.ExecuteXsclApiCallAsync(
                            async () => await this.blockBlob.PutBlockAsync(
                                this.GetBlockId(transferData.StartOffset),
                                transferData.Stream,
                                null,
                                Utils.GenerateConditionWithCustomerCondition(this.destLocation.AccessCondition, true),
                                Utils.GenerateBlobRequestOptions(this.destLocation.BlobRequestOptions),
                                Utils.GenerateOperationContext(this.Controller.TransferContext),
                                this.CancellationToken),
                            this.CancellationToken);

<<<<<<< HEAD
                    await this.blockBlob.PutBlockAsync(
                        this.GetBlockId(transferData.StartOffset),
                        transferData.Stream,
                        null,
                        Utils.GenerateConditionWithCustomerCondition(this.destLocation.AccessCondition, true),
                        Utils.GenerateBlobRequestOptions(this.destLocation.BlobRequestOptions),
                        Utils.GenerateOperationContext(this.Controller.TransferContext),
                        this.CancellationToken).ConfigureAwait(false);
=======
                    }
>>>>>>> 95742181
                }

                // Skip transfer window calculation and related journal recording operations when it's file with only one chunk.
                if (this.EnableOneChunkFileOptimization)
                {
                    this.Controller.UpdateProgressAddBytesTransferred(transferData.Length);
                }
                else
                {
                    this.Controller.UpdateProgress(() =>
                    {
                        lock (this.SharedTransferData.TransferJob.CheckPoint.TransferWindowLock)
                        {
                            this.SharedTransferData.TransferJob.CheckPoint.TransferWindow.Remove(transferData.StartOffset);
                        }

                        this.SharedTransferData.TransferJob.Transfer.UpdateJournal();

                    // update progress
                    this.Controller.UpdateProgressAddBytesTransferred(transferData.Length);
                    });
                }

                Interlocked.Add(ref this.uploadedLength, transferData.Length);

                this.FinishBlock();
            }

            // Do not set workToken to 1 because it's always true in State.UploadBlob
            // Otherwise it may cause CommitAsync be called multiple times:
            // 1. UploadBlobAsync downloads all content, but doesn't set workToekn to 1 yet
            // 2. Call CommitAysnc, set workToken to 0
            // 3. UploadBlobAsync set workToken to 1.
            // 4. Call CommitAsync again since workToken is 1.
        }

        private async Task CommitAsync()
        {
            Debug.Assert(
                this.state == State.Commit,
                "CommitAsync called, but state isn't Commit",
                "Current state is {0}",
                this.state);

            if (Interlocked.CompareExchange(ref workToken, 0, 1) == 0)
            {
                return;
            }

            Utils.SetAttributes(this.blockBlob, this.SharedTransferData.Attributes);
            await this.Controller.SetCustomAttributesAsync(this.blockBlob).ConfigureAwait(false);

            BlobRequestOptions blobRequestOptions = Utils.GenerateBlobRequestOptions(this.destLocation.BlobRequestOptions);
            OperationContext operationContext = Utils.GenerateOperationContext(this.Controller.TransferContext);

            await this.blockBlob.PutBlockListAsync(
                        this.blockIds.Values,
                        Utils.GenerateConditionWithCustomerCondition(this.destLocation.AccessCondition),
                        blobRequestOptions,
                        operationContext,
                        this.CancellationToken).ConfigureAwait(false);

            // REST API PutBlockList cannot clear existing Content-Type of block blob, so if it's needed to clear existing
            // Content-Type, REST API SetBlobProperties must be called explicitly:
            // 1. The attributes are inherited from others and Content-Type is null or empty.
            // 2. User specifies Content-Type to string.Empty while uploading.
            if ((this.SharedTransferData.Attributes.OverWriteAll && string.IsNullOrEmpty(this.blockBlob.Properties.ContentType))
                || (!this.SharedTransferData.Attributes.OverWriteAll && this.blockBlob.Properties.ContentType == string.Empty))
            {
                await this.blockBlob.SetPropertiesAsync(
                    Utils.GenerateConditionWithCustomerCondition(this.destLocation.AccessCondition),
                    blobRequestOptions,
                    operationContext,
                    this.CancellationToken).ConfigureAwait(false);
            }

            this.SetFinish();
        }

        private async Task UploadBlobAndSetAttributesAsync()
        {
            Debug.Assert(
                State.UploadBlobAndSetAttributes == this.state || State.Error == this.state,
                "UploadBlobAndSetAttributesAsync called but state is not UploadBlobAndSetAttributes nor Error.",
                "Current state is {0}",
                this.state);

            TransferData transferData = this.GetFirstAvailable();

            await Task.Yield();

            if (null != transferData)
            {
                using (transferData)
                {
                    if (transferData.MemoryBuffer.Length == 1)
                    {
                        transferData.Stream = new MemoryStream(transferData.MemoryBuffer[0], 0, transferData.Length);
                    }
                    else
                    {
                        transferData.Stream = new ChunkedMemoryStream(transferData.MemoryBuffer, 0, transferData.Length);
                    }

                    Utils.SetAttributes(this.blockBlob, this.SharedTransferData.Attributes);

                    await this.Controller.SetCustomAttributesAsync(this.blockBlob);

                    await this.DoUploadAndSetBlobAttributes(transferData.Stream);
                }

                // Skip transfer window calculation and related journal recording operations when it's file with only one chunk.
                if (this.EnableOneChunkFileOptimization)
                {
                    this.Controller.UpdateProgressAddBytesTransferred(transferData.Length);
                }
                else
                {
                    this.Controller.UpdateProgress(() =>
                    {
                        lock (this.SharedTransferData.TransferJob.CheckPoint.TransferWindowLock)
                        {
                            this.SharedTransferData.TransferJob.CheckPoint.TransferWindow.Remove(transferData.StartOffset);
                        }

                        this.SharedTransferData.TransferJob.Transfer.UpdateJournal();

                        // update progress
                        this.Controller.UpdateProgressAddBytesTransferred(transferData.Length);
                    });
                }

                this.SetFinish();
            }
        }

        /// <summary>
        /// Upload using put blob and set customized blob attributes.
        /// Note to ensure DMLib's behavior consistency, this method: 
        /// 1. Uses x-ms-blob-content-encoding and x-ms-blob-content-language as a workaround to bypass request canonicalization
        ///    forced by REST API PutBlob.
        /// 2. As .Net core version's XSCL checks format of Cache-Control and Content-Type, uses x-ms-blob-cache-control and x-ms-blob-content-type
        ///    as a workaround to bypass XSCL's header validation when necessary.
        /// 3. As REST API PutBlob would generate ContentMD5 and overwrite customized ContentMD5, 
        ///    uses SetProperties to set customized ContentMD5 when necessary.
        /// 4. REST API PutBlob would set Content-Type to application/octet-stream by default, if provided Content-Type is null or empty.
        ///    To set Content-Type correctly, REST API SetBlobProperties must be called explicitly.
        /// </summary>
        /// <param name="sourceStream">Source stream.</param>
        /// <returns><see cref="Task"/></returns>
        private async Task DoUploadAndSetBlobAttributes(Stream sourceStream)
        {
            string providedMD5 = this.blockBlob.Properties.ContentMD5;

            var accessCondition = Utils.GenerateConditionWithCustomerCondition(this.destLocation.AccessCondition);
            var blobRequestOptions = Utils.GenerateBlobRequestOptions(this.destLocation.BlobRequestOptions);
            var operationContext = Utils.GenerateOperationContext(this.Controller.TransferContext);
            operationContext.UserHeaders = new Dictionary<string, string>(capacity: 7); // Use 7 as capacity, a prime larger than 4, in case of collision, and runtime reallocation.

            if (!string.IsNullOrEmpty(this.blockBlob.Properties.CacheControl))
            {
                operationContext.UserHeaders.Add(
                    Shared.Protocol.Constants.HeaderConstants.BlobCacheControlHeader,
                    this.blockBlob.Properties.CacheControl);

                this.blockBlob.Properties.CacheControl = null;
            }

            if (!string.IsNullOrEmpty(this.blockBlob.Properties.ContentEncoding))
            {
                operationContext.UserHeaders.Add(
                    Shared.Protocol.Constants.HeaderConstants.BlobContentEncodingHeader,
                    this.blockBlob.Properties.ContentEncoding);

                this.blockBlob.Properties.ContentEncoding = null;
            }

            if (!string.IsNullOrEmpty(this.blockBlob.Properties.ContentLanguage))
            {
                operationContext.UserHeaders.Add(
                    Shared.Protocol.Constants.HeaderConstants.BlobContentLanguageHeader,
                    this.blockBlob.Properties.ContentLanguage);

                this.blockBlob.Properties.ContentLanguage = null;
            }

            if (!string.IsNullOrEmpty(this.blockBlob.Properties.ContentType))
            {
                operationContext.UserHeaders.Add(
                    Shared.Protocol.Constants.HeaderConstants.BlobContentTypeHeader,
                    this.blockBlob.Properties.ContentType);

                this.blockBlob.Properties.ContentType = null;
            }

            await this.blockBlob.UploadFromStreamAsync(
                sourceStream,
                accessCondition,
                blobRequestOptions,
                operationContext,
                this.CancellationToken);

            if (providedMD5 != this.blockBlob.Properties.ContentMD5
                || (this.SharedTransferData.Attributes.OverWriteAll && string.IsNullOrEmpty(this.blockBlob.Properties.ContentType))
                || (!this.SharedTransferData.Attributes.OverWriteAll && this.blockBlob.Properties.ContentType == string.Empty))
            {
                this.blockBlob.Properties.ContentMD5 = providedMD5;

                if (operationContext.UserHeaders.ContainsKey(Shared.Protocol.Constants.HeaderConstants.BlobCacheControlHeader))
                {
                    this.blockBlob.Properties.CacheControl =
                        operationContext.UserHeaders[Shared.Protocol.Constants.HeaderConstants.BlobCacheControlHeader];
                }

                if (operationContext.UserHeaders.ContainsKey(Shared.Protocol.Constants.HeaderConstants.BlobContentEncodingHeader))
                {
                    this.blockBlob.Properties.ContentEncoding =
                        operationContext.UserHeaders[Shared.Protocol.Constants.HeaderConstants.BlobContentEncodingHeader];
                }

                if (operationContext.UserHeaders.ContainsKey(Shared.Protocol.Constants.HeaderConstants.BlobContentLanguageHeader))
                {
                    this.blockBlob.Properties.ContentLanguage =
                        operationContext.UserHeaders[
                            Shared.Protocol.Constants.HeaderConstants.BlobContentLanguageHeader];
                }

                if (operationContext.UserHeaders.ContainsKey(Shared.Protocol.Constants.HeaderConstants.BlobContentTypeHeader))
                {
                    this.blockBlob.Properties.ContentType =
                        operationContext.UserHeaders[Shared.Protocol.Constants.HeaderConstants.BlobContentTypeHeader];
                }

                await this.blockBlob.SetPropertiesAsync(
                    accessCondition,
                    blobRequestOptions,
                    Utils.GenerateOperationContext(this.Controller.TransferContext),
                    this.CancellationToken);
            }
        }

        private void SetFinish()
        {
            this.state = State.Finished;
            this.NotifyFinished(null);
            this.workToken = 0;
        }

        private void FinishBlock()
        {
            Debug.Assert(
                this.state == State.UploadBlob || this.state == State.Error,
                "FinishBlock called, but state isn't Upload or Error",
                "Current state is {0}",
                this.state);

            // If a parallel operation caused the controller to be placed in
            // error state exit, make sure not to accidentally change it to
            // the Commit state.
            if (this.state == State.Error)
            {
                return;
            }

            if (Interlocked.Read(ref this.uploadedLength) == this.SharedTransferData.TotalLength)
            {
                this.state = State.Commit;
            }
        }

        private void InitializeBlockIds()
        {
            int count = (int)Math.Ceiling((double)this.SharedTransferData.TransferJob.CheckPoint.EntryTransferOffset / this.SharedTransferData.BlockSize);

            for (int i = 0; i < count; ++i)
            {
                GetBlockIdByIndex(i);
            }
        }

        private string GetBlockId(long startOffset)
        {
            Debug.Assert(startOffset % this.SharedTransferData.BlockSize == 0, "Block startOffset should be multiples of block size.");

            int index = (int)(startOffset / this.SharedTransferData.BlockSize);

            string blockId = string.Empty;

            lock (blockIdsLock)
            {
                if (this.blockIds.TryGetValue(index, out blockId))
                {
                    return blockId;
                }
            }

            return GetBlockIdByIndex(index);
        }

        private string GetBlockIdByIndex(int index)
        {
            string blockIdSuffix = index.ToString("D6", CultureInfo.InvariantCulture);
            byte[] blockIdInBytes = System.Text.Encoding.UTF8.GetBytes(this.destLocation.BlockIdPrefix + blockIdSuffix);
            string blockId = Convert.ToBase64String(blockIdInBytes);

            lock (blockIdsLock)
            {
                this.blockIds.Add(index, blockId);
            }

            return blockId;
        }
    }
}<|MERGE_RESOLUTION|>--- conflicted
+++ resolved
@@ -87,7 +87,7 @@
                     await this.CommitAsync().ConfigureAwait(false);
                     break;
                 case State.UploadBlobAndSetAttributes:
-                    await this.UploadBlobAndSetAttributesAsync();
+                    await this.UploadBlobAndSetAttributesAsync().ConfigureAwait(false);
                     break;
                 case State.Error:
                 case State.Finished:
@@ -134,17 +134,10 @@
                 try
                 {
                     await this.destLocation.Blob.FetchAttributesAsync(
-<<<<<<< HEAD
-                        accessCondition,
-                        Utils.GenerateBlobRequestOptions(this.destLocation.BlobRequestOptions),
-                        Utils.GenerateOperationContext(this.Controller.TransferContext),
-                        this.CancellationToken).ConfigureAwait(false);
-=======
                             accessCondition,
                             Utils.GenerateBlobRequestOptions(this.destLocation.BlobRequestOptions),
                             Utils.GenerateOperationContext(this.Controller.TransferContext),
-                            this.CancellationToken);
->>>>>>> 95742181
+                        this.CancellationToken).ConfigureAwait(false);
                 }
 
 #if EXPECT_INTERNAL_WRAPPEDSTORAGEEXCEPTION
@@ -155,12 +148,12 @@
                 catch (StorageException se)
                 {
 #endif
-                    await this.HandleFetchAttributesResultAsync(se);
+                    await this.HandleFetchAttributesResultAsync(se).ConfigureAwait(false);
                     return;
                 }
             }
 
-            await this.HandleFetchAttributesResultAsync(null);
+            await this.HandleFetchAttributesResultAsync(null).ConfigureAwait(false);
         }
 
         private async Task HandleFetchAttributesResultAsync(Exception e)
@@ -205,7 +198,7 @@
                 await this.Controller.CheckOverwriteAsync(
                     existingBlob,
                     this.SharedTransferData.TransferJob.Source.Instance,
-                    this.destLocation.Blob);
+                    this.destLocation.Blob).ConfigureAwait(false);
             }
 
             if (existingBlob)
@@ -345,21 +338,10 @@
                                 Utils.GenerateConditionWithCustomerCondition(this.destLocation.AccessCondition, true),
                                 Utils.GenerateBlobRequestOptions(this.destLocation.BlobRequestOptions),
                                 Utils.GenerateOperationContext(this.Controller.TransferContext),
-                                this.CancellationToken),
-                            this.CancellationToken);
-
-<<<<<<< HEAD
-                    await this.blockBlob.PutBlockAsync(
-                        this.GetBlockId(transferData.StartOffset),
-                        transferData.Stream,
-                        null,
-                        Utils.GenerateConditionWithCustomerCondition(this.destLocation.AccessCondition, true),
-                        Utils.GenerateBlobRequestOptions(this.destLocation.BlobRequestOptions),
-                        Utils.GenerateOperationContext(this.Controller.TransferContext),
-                        this.CancellationToken).ConfigureAwait(false);
-=======
+                                this.CancellationToken).ConfigureAwait(false),
+                            this.CancellationToken).ConfigureAwait(false);
+
                     }
->>>>>>> 95742181
                 }
 
                 // Skip transfer window calculation and related journal recording operations when it's file with only one chunk.
@@ -433,7 +415,7 @@
                     Utils.GenerateConditionWithCustomerCondition(this.destLocation.AccessCondition),
                     blobRequestOptions,
                     operationContext,
-                    this.CancellationToken).ConfigureAwait(false);
+                    this.CancellationToken);
             }
 
             this.SetFinish();
