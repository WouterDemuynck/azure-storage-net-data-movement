--- conflicted
+++ resolved
@@ -143,13 +143,9 @@
             {
                 try
                 {
-<<<<<<< HEAD
-                    await this.DoFetchAttributesAsync().ConfigureAwait(false);
-=======
                     await Utils.ExecuteXsclApiCallAsync(
-                        async () => await this.DoFetchAttributesAsync(),
-                        this.CancellationToken);
->>>>>>> 95742181
+                        async () => await this.DoFetchAttributesAsync().ConfigureAwait(false),
+                        this.CancellationToken).ConfigureAwait(false);
                 }
 #if EXPECT_INTERNAL_WRAPPEDSTORAGEEXCEPTION
                 catch (Exception e) when (e is StorageException || (e is AggregateException && e.InnerException is StorageException))
@@ -183,7 +179,7 @@
                 await this.Controller.CheckOverwriteAsync(
                     exist,
                     this.TransferJob.Source.Instance,
-                    this.TransferJob.Destination.Instance);
+                    this.TransferJob.Destination.Instance).ConfigureAwait(false);
             }
 
             if (this.TransferJob.Destination.Type == TransferLocationType.AzureBlob)
@@ -228,13 +224,9 @@
                 return;
             }
 
-<<<<<<< HEAD
-            await this.DoCreateAsync(this.SharedTransferData.TotalLength).ConfigureAwait(false);
-=======
             await Utils.ExecuteXsclApiCallAsync(
-                async () => await this.DoCreateAsync(this.SharedTransferData.TotalLength),
-                this.CancellationToken);
->>>>>>> 95742181
+                async () => await this.DoCreateAsync(this.SharedTransferData.TotalLength).ConfigureAwait(false),
+                this.CancellationToken).ConfigureAwait(false);
 
             this.InitUpload();
         }
@@ -354,14 +346,10 @@
                 {
                     transferData.Stream = new ChunkedMemoryStream(transferData.MemoryBuffer, 0, transferData.Length);
                 }
-<<<<<<< HEAD
-                await this.WriteRangeAsync(transferData).ConfigureAwait(false);
-=======
 
                 await Utils.ExecuteXsclApiCallAsync(
-                    async () => await this.WriteRangeAsync(transferData),
-                    this.CancellationToken);
->>>>>>> 95742181
+                    async () => await this.WriteRangeAsync(transferData).ConfigureAwait(false),
+                    this.CancellationToken).ConfigureAwait(false);
             }
 
             this.FinishChunk(transferData);
@@ -420,13 +408,9 @@
                 return;
             }
 
-<<<<<<< HEAD
-            await this.DoCommitAsync().ConfigureAwait(false);
-=======
             await Utils.ExecuteXsclApiCallAsync(
-                async () => await this.DoCommitAsync(),
-                this.CancellationToken);
->>>>>>> 95742181
+                async () => await this.DoCommitAsync().ConfigureAwait(false),
+                this.CancellationToken).ConfigureAwait(false);
             
             this.SetFinished();
         }
