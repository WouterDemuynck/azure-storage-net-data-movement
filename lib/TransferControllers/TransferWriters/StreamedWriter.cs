//------------------------------------------------------------------------------
// <copyright file="StreamedWriter.cs" company="Microsoft">
//    Copyright (c) Microsoft Corporation
// </copyright>
//------------------------------------------------------------------------------

namespace Microsoft.WindowsAzure.Storage.DataMovement.TransferControllers
{
    using System;
    using System.Diagnostics;
    using System.Globalization;
    using System.IO;
    using System.Linq;
    using System.Threading;
    using System.Threading.Tasks;

    internal sealed class StreamedWriter : TransferReaderWriterBase, IDisposable
    {
        /// <summary>
        /// Streamed destination is written sequentially. 
        /// This variable records offset of next chunk to be written.
        /// </summary>
        private long expectOffset = 0;

        /// <summary>
        /// Work token indicates whether this writer has work, could be 0(no work) or 1(has work).
        /// </summary>
        private volatile int workToken;

        /// <summary>
        /// Stream to calculation destination's content MD5.
        /// </summary>
        private MD5HashStream md5HashStream;

        private Stream outputStream;

        /// <summary>
        /// Value to indicate whether the stream is a file stream opened by the writer or input by user.
        /// If it's a file stream opened by the writer, we should closed it after transferring finished.
        /// </summary>
        private bool ownsStream;

        private volatile State state;

        private volatile bool isStateSwitchedInternal;

        public StreamedWriter(
            TransferScheduler scheduler,
            SyncTransferController controller,
            CancellationToken cancellationToken)
            : base(scheduler, controller, cancellationToken)
        {
            this.workToken = 1;
            this.state = State.OpenOutputStream;
        }

        private enum State
        {
            OpenOutputStream,
            CalculateMD5,
            Write,
            Error,
            Finished
        };

        private TransferJob TransferJob
        {
            get
            {
                return this.SharedTransferData.TransferJob;
            }
        }

        public override bool HasWork
        {
            get
            {
                return this.workToken == 1 &&
                    ((State.OpenOutputStream == this.state)
                    || (State.CalculateMD5 == this.state)
                    || ((State.Write == this.state)
                        && ((this.SharedTransferData.TotalLength == this.expectOffset) || this.SharedTransferData.AvailableData.ContainsKey(this.expectOffset))));
            }
        }

        public override bool IsFinished
        {
            get
            {
                return State.Error == this.state || State.Finished == this.state;
            }
        }

        public override async Task DoWorkInternalAsync()
        {
            switch (this.state)
            {
                case State.OpenOutputStream:
<<<<<<< HEAD
                    await HandleOutputStreamAsync().ConfigureAwait(false);
                    break;
                case State.CalculateMD5:
                    await CalculateMD5Async().ConfigureAwait(false);
=======
                    await this.HandleOutputStreamAsync();
                    break;
                case State.CalculateMD5:
                    await this.CalculateMD5Async();
>>>>>>> 95742181
                    break;
                case State.Write:
                    await this.WriteChunkDataAsync().ConfigureAwait(false);
                    break;
                default:
                    break;
            }
        }

        protected override void Dispose(bool disposing)
        {
            base.Dispose(disposing);
            if (disposing)
            {
                this.CloseOwnedOutputStream();
            }
        }

        private async Task HandleOutputStreamAsync()
        {
            if (Interlocked.CompareExchange(ref workToken, 0, 1) == 0)
            {
                return;
            }

            await Task.Run(async () =>
            {
                // Only do calculation related to transfer window when the file contains multiple chunks.
                if (!this.EnableOneChunkFileOptimization)
                {
                    // We do check point consistancy validation in reader, and directly use it in writer.
                    if ((null != this.TransferJob.CheckPoint.TransferWindow)
                        && this.TransferJob.CheckPoint.TransferWindow.Any())
                    {
                        this.TransferJob.CheckPoint.TransferWindow.Sort();
                        this.expectOffset = this.TransferJob.CheckPoint.TransferWindow[0];
                    }
                    else
                    {
                        this.expectOffset = this.TransferJob.CheckPoint.EntryTransferOffset;
                    }
                }

                if (TransferLocationType.Stream == this.TransferJob.Destination.Type)
                {
                    Stream streamInDestination = (this.TransferJob.Destination as StreamLocation).Stream;
                    if (!streamInDestination.CanWrite)
                    {
                        throw new NotSupportedException(string.Format(
                            CultureInfo.CurrentCulture,
                            Resources.StreamMustSupportWriteException,
                            "outputStream"));
                    }

                    if (!streamInDestination.CanSeek)
                    {
                        throw new NotSupportedException(string.Format(
                            CultureInfo.CurrentCulture,
                            Resources.StreamMustSupportSeekException,
                            "outputStream"));
                    }

                    this.outputStream = streamInDestination;
                }
                else
                {
                    string filePath = (this.TransferJob.Destination as FileLocation).FilePath;

                    if (!this.Controller.IsForceOverwrite)
                    {
                        await this.Controller.CheckOverwriteAsync(
                            LongPathFile.Exists(filePath),
                            this.TransferJob.Source.Instance,
                            filePath);
                    }

                    this.Controller.CheckCancellation();

                    try
                    {
                        FileMode fileMode = 0 == this.expectOffset ? FileMode.OpenOrCreate : FileMode.Open;

#if DOTNET5_4
                        string longFilePath = filePath;
                        if (Interop.CrossPlatformHelpers.IsWindows)
                        {
                            longFilePath = LongPath.ToUncPath(longFilePath);
                        }

                        // Attempt to open the file first so that we throw an exception before getting into the async work
                        this.outputStream = new FileStream(
                            longFilePath,
                            fileMode,
                            FileAccess.ReadWrite,
                            FileShare.None);
#else
                        this.outputStream = LongPathFile.Open(
                            filePath, 
                            fileMode, 
                            FileAccess.ReadWrite, 
                            FileShare.None);
#endif

                        this.ownsStream = true;
                    }
                    catch (Exception ex)
                    {
                        string exceptionMessage = string.Format(
                                    CultureInfo.CurrentCulture,
                                    Resources.FailedToOpenFileException,
                                    filePath,
                                    ex.Message);

                        throw new TransferException(
                                TransferErrorCode.OpenFileFailed,
                                exceptionMessage,
                                ex);
                    }
                }

                this.outputStream.SetLength(this.SharedTransferData.TotalLength);

                this.md5HashStream = new MD5HashStream(
                    this.outputStream,
                    this.expectOffset,
                    !this.SharedTransferData.DisableContentMD5Validation);

                if (this.md5HashStream.FinishedSeparateMd5Calculator)
                {
                    this.state = State.Write;
                }
                else
                {
                    this.state = State.CalculateMD5;
                }

                this.PreProcessed = true;
<<<<<<< HEAD
                this.hasWork = true;
            }).ConfigureAwait(false);
=======

                // Switch state internal for one chunk small file.
                if (this.EnableOneChunkFileOptimization &&
                    State.Write == this.state &&
                    ((this.SharedTransferData.TotalLength == this.expectOffset) || this.SharedTransferData.AvailableData.ContainsKey(this.expectOffset)))
                {
                    this.isStateSwitchedInternal = true;
                    await this.WriteChunkDataAsync().ConfigureAwait(false);
                }
                else
                {
                    this.workToken = 1;
                }
            });
>>>>>>> 95742181
        }

        private Task CalculateMD5Async()
        {
            Debug.Assert(
                this.state == State.CalculateMD5,
                "GetCalculateMD5Action called, but state isn't CalculateMD5",
                "Current state is {0}",
                this.state);

            this.state = State.Write;
            this.workToken = 1;

            return Task.Run(
                delegate
                {
                    this.md5HashStream.CalculateMd5(this.Scheduler.MemoryManager, this.Controller.CheckCancellation);
                });
        }

        private async Task WriteChunkDataAsync()
        {
            Debug.Assert(
                this.state == State.Write || this.state == State.Error,
                "WriteChunkDataAsync called, but state isn't Write or Error",
                "Current state is {0}",
                this.state);
            
            if (!this.isStateSwitchedInternal && Interlocked.CompareExchange(ref workToken, 0, 1) == 0)
            {
                return;
            }
            
            long currentWriteOffset = this.expectOffset;
            TransferData transferData;
            if (this.SharedTransferData.AvailableData.TryRemove(this.expectOffset, out transferData))
            {
                this.expectOffset = Math.Min(this.expectOffset + transferData.Length, this.SharedTransferData.TotalLength);
            }
            else
            {
                this.SetHasWorkOrFinished();
                return;
            }

            Debug.Assert(null != transferData, "TransferData in available data should not be null");
            Debug.Assert(currentWriteOffset == transferData.StartOffset, "StartOffset of TransferData in available data should be the same with the key.");

            try
            {
                await this.md5HashStream.WriteAsync(
                    currentWriteOffset,
                    transferData.MemoryBuffer,
                    0,
                    transferData.Length,
                    this.CancellationToken).ConfigureAwait(false);

                // If MD5HashTransformBlock returns false, it means some error happened in md5HashStream to calculate MD5.
                // then exception was already thrown out there, don't do anything more here.
                if (!this.md5HashStream.MD5HashTransformBlock(
                    transferData.StartOffset,
                    transferData.MemoryBuffer,
                    0,
                    transferData.Length))
                {
                    return;
                }
            }
            finally
            {
                this.Scheduler.MemoryManager.ReleaseBuffers(transferData.MemoryBuffer);
            }

            // Skip transfer window calculation and related journal recording operations when it's file with only one chunk.
            if (this.EnableOneChunkFileOptimization)
            {
                this.Controller.UpdateProgressAddBytesTransferred(transferData.Length);
            }
            else
            {
                int blockSize = this.SharedTransferData.BlockSize;
                long chunkStartOffset = (currentWriteOffset / blockSize) * blockSize;

                this.Controller.UpdateProgress(() =>
                {
                    if ((currentWriteOffset + transferData.Length) >= Math.Min(chunkStartOffset + blockSize, this.SharedTransferData.TotalLength))
                    {
                        lock (this.TransferJob.CheckPoint.TransferWindowLock)
                        {
                            if ((currentWriteOffset + transferData.Length) >= Math.Min(chunkStartOffset + blockSize, this.SharedTransferData.TotalLength))
                            {
                                this.TransferJob.CheckPoint.TransferWindow.Remove(chunkStartOffset);
                            }
                        }

                        this.SharedTransferData.TransferJob.Transfer.UpdateJournal();
                    }

                    this.Controller.UpdateProgressAddBytesTransferred(transferData.Length);
                });
            }

            this.SetHasWorkOrFinished();
        }

        private void SetHasWorkOrFinished()
        {
            if (this.expectOffset == this.SharedTransferData.TotalLength)
            {
                Exception ex = null;
                if (this.md5HashStream.CheckMd5Hash && this.md5HashStream.SucceededSeparateMd5Calculator)
                {
                    string calculatedMd5 = this.md5HashStream.MD5HashTransformFinalBlock();

                    string storedMd5 = this.SharedTransferData.Attributes.ContentMD5;

                    if (!calculatedMd5.Equals(storedMd5))
                    {
                        ex = new InvalidOperationException(
                                string.Format(
                                    CultureInfo.CurrentCulture,
                                    Resources.DownloadedMd5MismatchException,
                                    this.TransferJob.Source.ToString(),
                                    calculatedMd5,
                                    storedMd5));
                    }
                }

                this.CloseOwnedOutputStream();
                this.NotifyFinished(ex);
                this.state = State.Finished;
            }
            else
            {
                this.workToken = 1;
            }
        }

        private void CloseOwnedOutputStream()
        {
            if (null != this.md5HashStream)
            {
                this.md5HashStream.Dispose();
                this.md5HashStream = null;
            }

            if (this.ownsStream)
            {
                if (null != this.outputStream)
                {
#if DOTNET5_4
                    this.outputStream.Dispose();
#else
                    this.outputStream.Close();
#endif
                    this.outputStream = null;
                }
            }
        }
    }
}<|MERGE_RESOLUTION|>--- conflicted
+++ resolved
@@ -96,17 +96,10 @@
             switch (this.state)
             {
                 case State.OpenOutputStream:
-<<<<<<< HEAD
                     await HandleOutputStreamAsync().ConfigureAwait(false);
                     break;
                 case State.CalculateMD5:
                     await CalculateMD5Async().ConfigureAwait(false);
-=======
-                    await this.HandleOutputStreamAsync();
-                    break;
-                case State.CalculateMD5:
-                    await this.CalculateMD5Async();
->>>>>>> 95742181
                     break;
                 case State.Write:
                     await this.WriteChunkDataAsync().ConfigureAwait(false);
@@ -180,7 +173,7 @@
                         await this.Controller.CheckOverwriteAsync(
                             LongPathFile.Exists(filePath),
                             this.TransferJob.Source.Instance,
-                            filePath);
+                            filePath).ConfigureAwait(false);
                     }
 
                     this.Controller.CheckCancellation();
@@ -244,10 +237,6 @@
                 }
 
                 this.PreProcessed = true;
-<<<<<<< HEAD
-                this.hasWork = true;
-            }).ConfigureAwait(false);
-=======
 
                 // Switch state internal for one chunk small file.
                 if (this.EnableOneChunkFileOptimization &&
@@ -262,7 +251,6 @@
                     this.workToken = 1;
                 }
             });
->>>>>>> 95742181
         }
 
         private Task CalculateMD5Async()
